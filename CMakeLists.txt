--- conflicted
+++ resolved
@@ -24,12 +24,9 @@
   scripts/obstacle_parser.py
   scripts/publish_initialpose.py
   scripts/trim_bag.py
-<<<<<<< HEAD
   scripts/analyze_bag.py
   scripts/analyze_bag.bash
-=======
   scripts/auto_mode_period_marker.py
->>>>>>> cc61ded8
   DESTINATION lib/${PROJECT_NAME}
 )
 
